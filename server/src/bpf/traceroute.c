--- conflicted
+++ resolved
@@ -67,15 +67,10 @@
     __be16 session_id = (*icmp)->un.echo.id;
     ipaddr_t target = origin;
 
-<<<<<<< HEAD
     if (parse_mp_hdr(cursor) == 0) {
         struct icmp_extobj_hdr *obj;
         if (PARSE(cursor, &obj) < 0)
             return TC_ACT_SHOT;
-=======
-    if (PARSE(cursor, &tr) < 0)
-        return TC_ACT_SHOT;
->>>>>>> 5b50f1b6
 
         if (CONFIG_INDIRECT_TRACE_ENABLED &&
             source_allowed_multipart(&origin) == 0 &&
